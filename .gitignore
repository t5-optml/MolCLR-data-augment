--- conflicted
+++ resolved
@@ -11,8 +11,5 @@
 apex/
 config.yaml
 temp.py
-<<<<<<< HEAD
 config_finetune.yaml
-=======
-venv/
->>>>>>> a5129009
+venv/