import os
import shutil
import torch
import yaml
import numpy as np
from datetime import datetime

import torch.nn.functional as F
from torch.utils.tensorboard.writer import SummaryWriter
from torch.optim.lr_scheduler import CosineAnnealingLR
from torch import GradScaler, autocast

from utils.nt_xent import NTXentLoss


def _save_config_file(model_checkpoints_folder):
    if not os.path.exists(model_checkpoints_folder):
        os.makedirs(model_checkpoints_folder)
<<<<<<< HEAD
        shutil.copy('./config.yaml',
                    os.path.join(model_checkpoints_folder, 'config.yaml'))
=======
        shutil.copy(
            "./config.yaml", os.path.join(model_checkpoints_folder, "config.yaml")
        )
>>>>>>> a5129009


class MolCLR(object):
    def __init__(self, dataset, config):
        self.config = config
        self.device = self._get_device()

<<<<<<< HEAD
        dir_name = datetime.now().strftime('%b%d_%H-%M-%S')
        log_dir = os.path.join('ckpt', dir_name)
=======
        dir_name = datetime.now().strftime("%b%d_%H-%M-%S")
        log_dir = os.path.join("ckpt", dir_name)
>>>>>>> a5129009
        self.writer = SummaryWriter(log_dir=log_dir)

        self.dataset = dataset
        self.nt_xent_criterion = NTXentLoss(
<<<<<<< HEAD
            self.device, config['batch_size'], **config['loss'])
    
=======
            self.device, config["batch_size"], **config["loss"]
        )

>>>>>>> a5129009
        # Initialize GradScaler if fp16_precision is enabled
        if self.config["fp16_precision"]:
            self.scaler = GradScaler()
        else:
            self.scaler = None

    def _get_device(self):
        if torch.cuda.is_available() and self.config["gpu"] != "cpu":
            device = self.config["gpu"]
            torch.cuda.set_device(device)
        else:
            device = "cpu"
        print("Running on:", device)
        return device

    def _step(self, model, xis, xjs, n_iter):
        # get the representations and the projections
        ris, zis = model(xis)  # [N,C]
        # get the representations and the projections
        rjs, zjs = model(xjs)  # [N,C]

        # normalize projection feature vectors
        zis = F.normalize(zis, dim=1)
        zjs = F.normalize(zjs, dim=1)

        loss = self.nt_xent_criterion(zis, zjs)
        return loss

    def train(self):
        train_loader, valid_loader = self.dataset.get_data_loaders()

        if self.config["model_type"] == "gin":
            from models.ginet_molclr import GINet

            model = GINet(**self.config["model"]).to(self.device)
            model = self._load_pre_trained_weights(model)
        elif self.config["model_type"] == "gcn":
            from models.gcn_molclr import GCN

            model = GCN(**self.config["model"]).to(self.device)
            model = self._load_pre_trained_weights(model)
        else:
            raise ValueError("Undefined GNN model.")
        print(model)

        optimizer = torch.optim.Adam(
<<<<<<< HEAD
            model.parameters(), self.config['init_lr'],
            weight_decay=eval(self.config['weight_decay'])
        )
        scheduler = CosineAnnealingLR(
            optimizer, T_max=self.config['epochs']-self.config['warm_up'],
            eta_min=0, last_epoch=-1
        )

        model_checkpoints_folder = os.path.join(
            self.writer.log_dir, 'checkpoints')
=======
            model.parameters(),
            self.config["init_lr"],
            weight_decay=eval(self.config["weight_decay"]),
        )
        scheduler = CosineAnnealingLR(
            optimizer,
            T_max=self.config["epochs"] - self.config["warm_up"],
            eta_min=0,
            last_epoch=-1,
        )

        model_checkpoints_folder = os.path.join(self.writer.log_dir, "checkpoints")
>>>>>>> a5129009

        # save config file
        _save_config_file(model_checkpoints_folder)

        n_iter = 0
        valid_n_iter = 0
        best_valid_loss = np.inf

        for epoch_counter in range(self.config["epochs"]):
            for bn, (xis, xjs) in enumerate(train_loader):
                optimizer.zero_grad()

                xis = xis.to(self.device)
                xjs = xjs.to(self.device)

                # Use autocast for mixed precision if enabled
                with autocast("cuda", enabled=self.config["fp16_precision"]):
                    loss = self._step(model, xis, xjs, n_iter)

<<<<<<< HEAD
                if n_iter % self.config['log_every_n_steps'] == 0:
                    self.writer.add_scalar(
                        'train_loss', loss, global_step=n_iter)
                    self.writer.add_scalar('cosine_lr_decay', scheduler.get_last_lr()[
                                           0], global_step=n_iter)
=======
                if n_iter % self.config["log_every_n_steps"] == 0:
                    self.writer.add_scalar("train_loss", loss, global_step=n_iter)
                    self.writer.add_scalar(
                        "cosine_lr_decay",
                        scheduler.get_last_lr()[0],
                        global_step=n_iter,
                    )
>>>>>>> a5129009
                    print(epoch_counter, bn, loss.item())

                if self.config["fp16_precision"]:
                    self.scaler.scale(loss).backward()
                    self.scaler.step(optimizer)
                    self.scaler.update()
                else:
                    loss.backward()
                    optimizer.step()
                n_iter += 1

            # validate the model if requested
            if epoch_counter % self.config["eval_every_n_epochs"] == 0:
                valid_loss = self._validate(model, valid_loader)
                print(epoch_counter, bn, valid_loss, "(validation)")
                if valid_loss < best_valid_loss:
                    # save the model weights
                    best_valid_loss = valid_loss
<<<<<<< HEAD
                    torch.save(model.state_dict(), os.path.join(
                        model_checkpoints_folder, 'model.pth'))

                self.writer.add_scalar(
                    'validation_loss', valid_loss, global_step=valid_n_iter)
                valid_n_iter += 1

            if (epoch_counter+1) % self.config['save_every_n_epochs'] == 0:
                torch.save(model.state_dict(), os.path.join(
                    model_checkpoints_folder, 'model_{}.pth'.format(str(epoch_counter))))
=======
                    torch.save(
                        model.state_dict(),
                        os.path.join(model_checkpoints_folder, "model.pth"),
                    )

                self.writer.add_scalar(
                    "validation_loss", valid_loss, global_step=valid_n_iter
                )
                valid_n_iter += 1

            if (epoch_counter + 1) % self.config["save_every_n_epochs"] == 0:
                torch.save(
                    model.state_dict(),
                    os.path.join(
                        model_checkpoints_folder,
                        "model_{}.pth".format(str(epoch_counter)),
                    ),
                )
>>>>>>> a5129009

            # warmup for the first few epochs
            if epoch_counter >= self.config["warm_up"]:
                scheduler.step()

    def _load_pre_trained_weights(self, model):
        try:
            checkpoints_folder = os.path.join(
<<<<<<< HEAD
                './ckpt', self.config['load_model'], 'checkpoints')
            state_dict = torch.load(os.path.join(
                checkpoints_folder, 'model.pth'))
=======
                "./ckpt", self.config["load_model"], "checkpoints"
            )
            state_dict = torch.load(os.path.join(checkpoints_folder, "model.pth"))
>>>>>>> a5129009
            model.load_state_dict(state_dict)
            print("Loaded pre-trained model with success.")
        except FileNotFoundError:
            print("Pre-trained weights not found. Training from scratch.")
        return model

    def _validate(self, model, valid_loader):
        # validation steps
        with torch.no_grad():
            model.eval()
            valid_loss = 0.0
            counter = 0
            for xis, xjs in valid_loader:
                xis = xis.to(self.device)
                xjs = xjs.to(self.device)
                with autocast("cuda", enabled=self.config["fp16_precision"]):
                    loss = self._step(model, xis, xjs, counter)
                valid_loss += loss.item()
                counter += 1
            valid_loss /= counter

        model.train()
        return valid_loss


def main():
    config = yaml.load(open("config.yaml", "r"), Loader=yaml.FullLoader)
    print(config)

    if config["aug"] == "node":
        from dataset.dataset import MoleculeDatasetWrapper
    elif config["aug"] == "subgraph":
        from dataset.dataset_subgraph import MoleculeDatasetWrapper
    elif config["aug"] == "mix":
        from dataset.dataset_mix import MoleculeDatasetWrapper
<<<<<<< HEAD
    elif config['aug'] == 'no_aug':
        from dataset.dataset_no_aug import MoleculeDatasetWrapper
=======
    elif config['aug'] == 'node_mask':
        from dataset.node_masking import MoleculeDatasetWrapper
    elif config['aug'] == 'edge_mask':
        from dataset.edge_masking import MoleculeDatasetWrapper
    elif config['aug'] == 'node_edge_mask':
        from dataset.node_edge_masking import MoleculeDatasetWrapper
    elif config["aug"] == "pollution":
        from dataset.dataset_pollution import MoleculeDatasetWrapper
>>>>>>> a5129009
    else:
        raise ValueError("Not defined molecule augmentation!")

    if config["fp16_precision"]:
        print("Mixed precision training enabled.")
    else:
        print("Mixed precision training disabled.")

    dataset = MoleculeDatasetWrapper(config["batch_size"], **config["dataset"])
    molclr = MolCLR(dataset, config)

    import time

    start = time.time()
    molclr.train()
    print("Training time:", time.time() - start)


if __name__ == "__main__":
    main()<|MERGE_RESOLUTION|>--- conflicted
+++ resolved
@@ -16,14 +16,8 @@
 def _save_config_file(model_checkpoints_folder):
     if not os.path.exists(model_checkpoints_folder):
         os.makedirs(model_checkpoints_folder)
-<<<<<<< HEAD
         shutil.copy('./config.yaml',
                     os.path.join(model_checkpoints_folder, 'config.yaml'))
-=======
-        shutil.copy(
-            "./config.yaml", os.path.join(model_checkpoints_folder, "config.yaml")
-        )
->>>>>>> a5129009
 
 
 class MolCLR(object):
@@ -31,25 +25,14 @@
         self.config = config
         self.device = self._get_device()
 
-<<<<<<< HEAD
         dir_name = datetime.now().strftime('%b%d_%H-%M-%S')
         log_dir = os.path.join('ckpt', dir_name)
-=======
-        dir_name = datetime.now().strftime("%b%d_%H-%M-%S")
-        log_dir = os.path.join("ckpt", dir_name)
->>>>>>> a5129009
         self.writer = SummaryWriter(log_dir=log_dir)
 
         self.dataset = dataset
         self.nt_xent_criterion = NTXentLoss(
-<<<<<<< HEAD
             self.device, config['batch_size'], **config['loss'])
     
-=======
-            self.device, config["batch_size"], **config["loss"]
-        )
-
->>>>>>> a5129009
         # Initialize GradScaler if fp16_precision is enabled
         if self.config["fp16_precision"]:
             self.scaler = GradScaler()
@@ -96,7 +79,6 @@
         print(model)
 
         optimizer = torch.optim.Adam(
-<<<<<<< HEAD
             model.parameters(), self.config['init_lr'],
             weight_decay=eval(self.config['weight_decay'])
         )
@@ -107,20 +89,6 @@
 
         model_checkpoints_folder = os.path.join(
             self.writer.log_dir, 'checkpoints')
-=======
-            model.parameters(),
-            self.config["init_lr"],
-            weight_decay=eval(self.config["weight_decay"]),
-        )
-        scheduler = CosineAnnealingLR(
-            optimizer,
-            T_max=self.config["epochs"] - self.config["warm_up"],
-            eta_min=0,
-            last_epoch=-1,
-        )
-
-        model_checkpoints_folder = os.path.join(self.writer.log_dir, "checkpoints")
->>>>>>> a5129009
 
         # save config file
         _save_config_file(model_checkpoints_folder)
@@ -140,21 +108,11 @@
                 with autocast("cuda", enabled=self.config["fp16_precision"]):
                     loss = self._step(model, xis, xjs, n_iter)
 
-<<<<<<< HEAD
                 if n_iter % self.config['log_every_n_steps'] == 0:
                     self.writer.add_scalar(
                         'train_loss', loss, global_step=n_iter)
                     self.writer.add_scalar('cosine_lr_decay', scheduler.get_last_lr()[
                                            0], global_step=n_iter)
-=======
-                if n_iter % self.config["log_every_n_steps"] == 0:
-                    self.writer.add_scalar("train_loss", loss, global_step=n_iter)
-                    self.writer.add_scalar(
-                        "cosine_lr_decay",
-                        scheduler.get_last_lr()[0],
-                        global_step=n_iter,
-                    )
->>>>>>> a5129009
                     print(epoch_counter, bn, loss.item())
 
                 if self.config["fp16_precision"]:
@@ -173,19 +131,7 @@
                 if valid_loss < best_valid_loss:
                     # save the model weights
                     best_valid_loss = valid_loss
-<<<<<<< HEAD
-                    torch.save(model.state_dict(), os.path.join(
-                        model_checkpoints_folder, 'model.pth'))
-
-                self.writer.add_scalar(
-                    'validation_loss', valid_loss, global_step=valid_n_iter)
-                valid_n_iter += 1
-
-            if (epoch_counter+1) % self.config['save_every_n_epochs'] == 0:
-                torch.save(model.state_dict(), os.path.join(
-                    model_checkpoints_folder, 'model_{}.pth'.format(str(epoch_counter))))
-=======
-                    torch.save(
+                   torch.save(
                         model.state_dict(),
                         os.path.join(model_checkpoints_folder, "model.pth"),
                     )
@@ -203,7 +149,6 @@
                         "model_{}.pth".format(str(epoch_counter)),
                     ),
                 )
->>>>>>> a5129009
 
             # warmup for the first few epochs
             if epoch_counter >= self.config["warm_up"]:
@@ -212,15 +157,9 @@
     def _load_pre_trained_weights(self, model):
         try:
             checkpoints_folder = os.path.join(
-<<<<<<< HEAD
-                './ckpt', self.config['load_model'], 'checkpoints')
-            state_dict = torch.load(os.path.join(
-                checkpoints_folder, 'model.pth'))
-=======
                 "./ckpt", self.config["load_model"], "checkpoints"
             )
             state_dict = torch.load(os.path.join(checkpoints_folder, "model.pth"))
->>>>>>> a5129009
             model.load_state_dict(state_dict)
             print("Loaded pre-trained model with success.")
         except FileNotFoundError:
@@ -256,10 +195,8 @@
         from dataset.dataset_subgraph import MoleculeDatasetWrapper
     elif config["aug"] == "mix":
         from dataset.dataset_mix import MoleculeDatasetWrapper
-<<<<<<< HEAD
     elif config['aug'] == 'no_aug':
         from dataset.dataset_no_aug import MoleculeDatasetWrapper
-=======
     elif config['aug'] == 'node_mask':
         from dataset.node_masking import MoleculeDatasetWrapper
     elif config['aug'] == 'edge_mask':
@@ -268,7 +205,6 @@
         from dataset.node_edge_masking import MoleculeDatasetWrapper
     elif config["aug"] == "pollution":
         from dataset.dataset_pollution import MoleculeDatasetWrapper
->>>>>>> a5129009
     else:
         raise ValueError("Not defined molecule augmentation!")
 
